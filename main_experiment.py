import argparse
import pickle
import json
import logging
logging.basicConfig(level=logging.DEBUG)
import os
import random
import time

import hpbandster.core.nameserver as hpns
import hpbandster.core.result as hpres
from hpbandster.optimizers import BOHB as BOHB
import numpy as np
import openml

from loader import Loader
from utilities import \
    check_leak_status, \
    check_split_stratification

from worker import XGBoostWorker


parser = argparse.ArgumentParser(
    description='XGBoost experiment.'
)
parser.add_argument(
    '--run_id',
    type=str,
    help='The run id of the optimization run.',
    default='XGBoost',
)
parser.add_argument(
    '--working_directory',
    type=str,
    help='The working directory where results will be stored.',
    default='.',
)
parser.add_argument(
    '--nic_name',
    type=str,
    help='Which network interface to use for communication.',
<<<<<<< HEAD
    default='ib0',
=======
>>>>>>> 912267f3
)
parser.add_argument(
    '--task_id',
    type=int,
    help='Minimum budget used during the optimization.',
    default=233109,
)
parser.add_argument(
    '--seed',
    type=int,
    help='Seed used for the experiment.',
    default=11,
)
parser.add_argument(
    '--max_budget',
    type=float,
    help='Maximum budget used during the optimization.',
    default=1,
)
parser.add_argument(
    '--min_budget',
    type=float,
    help='Minimum budget used during the optimization.',
    default=1,
)
parser.add_argument(
    '--n_iterations',
    type=int,
    help='Number of iterations.',
    default=10,
)
parser.add_argument(
    '--n_workers',
    type=int,
    help='Number of workers to run in parallel.',
    default=2,
)
parser.add_argument(
    '--worker',
    help='Flag to turn this into a worker process',
    action='store_true',
)

args = parser.parse_args()

np.random.seed(args.seed)
random.seed(args.seed)

host = hpns.nic_name_to_host(args.nic_name)

loader = Loader(task_id=args.task_id)
#check_leak_status(loader.get_splits())
#check_split_stratification(loader.get_splits())

nr_classes = int(openml.datasets.get_dataset(loader.get_dataset_id()).qualities['NumberOfClasses'])

if nr_classes != 2:
    param = {
        'objective': 'multi:softmax',
        'num_class': nr_classes + 1,
    }
else:
    param = {
        'objective': 'binary:logistic',
    }

if args.worker:
    time.sleep(5)  # short artificial delay to make sure the nameserver is already running
    worker = XGBoostWorker(
        run_id=args.run_id,
        host=host,
        param=param,
        splits=loader.get_splits(),
    )
    while True:
        try:
            worker.load_nameserver_credentials(
                working_directory=args.working_directory,
            )
            break
<<<<<<< HEAD
=======

>>>>>>> 912267f3
        except RuntimeError:
            pass
    worker.run(background=False)
    exit(0)

run_directory = os.path.join(
    args.working_directory,
    f'{args.task_id}',
    f'{args.seed}',
)
os.makedirs(run_directory, exist_ok=True)

NS = hpns.NameServer(
    run_id=args.run_id,
    host=host,
    port=0,
    working_directory=args.working_directory,
)
ns_host, ns_port = NS.start()

worker = XGBoostWorker(
    run_id=args.run_id,
    host=host,
    param=param,
    splits=loader.get_splits(),
    nameserver=ns_host,
    nameserver_port=ns_port
)
worker.run(background=True)
result_logger = hpres.json_result_logger(directory=run_directory, overwrite=False)
bohb = BOHB(
    configspace = XGBoostWorker.get_configspace(),
	run_id = args.run_id,
        host=host,
	nameserver=ns_host,
	nameserver_port=ns_port,
	min_budget=args.min_budget,
        max_budget=args.max_budget,
        result_logger=result_logger,
)

res = bohb.run(
    n_iterations=args.n_iterations,
    min_n_workers=args.n_workers
)

bohb.shutdown(shutdown_workers=True)
NS.shutdown()

with open(os.path.join(run_directory, 'results.pkl'), 'wb') as fh:
    pickle.dump(res, fh)

id2config = res.get_id2config_mapping()
incumbent = res.get_incumbent_id()

all_runs = res.get_all_runs()

best_config = id2config[incumbent]['config']
print('Best found configuration:', best_config)
print('A total of %i unique configurations where sampled.' % len(id2config.keys()))
print('A total of %i runs where executed.' % len(res.get_all_runs()))
print('Total budget corresponds to %.1f full function evaluations.'%(sum([r.budget for r in all_runs])/args.max_budget))
print('Total budget corresponds to %.1f full function evaluations.'%(sum([r.budget for r in all_runs])/args.max_budget))
print('The run took  %.1f seconds to complete.'%(all_runs[-1].time_stamps['finished'] - all_runs[0].time_stamps['started']))

worker = XGBoostWorker(
        args.run_id,
        param=param,
        splits=loader.get_splits(),
        nameserver='127.0.0.1',
)
refit_result = worker.refit(best_config)

with open(os.path.join(run_directory, 'refit_result.json'), 'w') as file:
    json.dump(refit_result, file)
<|MERGE_RESOLUTION|>--- conflicted
+++ resolved
@@ -40,10 +40,7 @@
     '--nic_name',
     type=str,
     help='Which network interface to use for communication.',
-<<<<<<< HEAD
     default='ib0',
-=======
->>>>>>> 912267f3
 )
 parser.add_argument(
     '--task_id',
@@ -124,10 +121,6 @@
                 working_directory=args.working_directory,
             )
             break
-<<<<<<< HEAD
-=======
-
->>>>>>> 912267f3
         except RuntimeError:
             pass
     worker.run(background=False)
